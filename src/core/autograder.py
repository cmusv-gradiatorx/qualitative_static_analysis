"""
AutoGrader Core

Main autograder class that orchestrates the entire grading process.
This is the central component that coordinates all other modules.
Supports parallel LLM processing for detailed rubric evaluation with structured output.

Author: Auto-generated
"""

import os
import json
import tempfile
import shutil
import asyncio
import concurrent.futures
from pathlib import Path
from typing import List, Dict, Any, Optional
from datetime import datetime

from ..config.settings import Settings
from ..llm.factory import LLMFactory
from ..prompts.prompt_manager import PromptManager
from ..repomix.processor import RepomixProcessor
from ..semgrep.analyzer import SemgrepAnalyzer
from ..utils.logger import get_logger
from .output_manager import OutputManager
from .report_processor import ReportProcessor

# FAISS Historical Context imports
try:
    from ..faiss.faiss_manager import FAISSManager
    from ..faiss.embedder import HybridCodeEmbedder
    from ..faiss.historical_context import HistoricalContextProvider
    FAISS_AVAILABLE = True
except ImportError:
    FAISS_AVAILABLE = False


class AutoGrader:
    """
    Main AutoGrader class that coordinates the grading process.
    
    This class implements the Facade pattern, providing a simple interface
    to the complex grading subsystem with parallel LLM processing support
    and structured output generation.
    """
    
    def __init__(self, settings: Settings):
        """
        Initialize the AutoGrader with configuration settings.
        
        Args:
            settings: Application settings instance
        """
        self.settings = settings
        self.logger = get_logger(__name__)
        
        # Get project-specific configuration
        self.project_config = settings.get_project_config()
        
        # Create extra_logs directory
        self.extra_logs_dir = Path("extra_logs")
        self.extra_logs_dir.mkdir(exist_ok=True)
        
        # Initialize components
        self.llm_provider = self._initialize_llm_provider()
        self.prompt_manager = PromptManager(settings.get_prompts_dir())
        self.output_manager = OutputManager(settings.output_folder, self.llm_provider, self.prompt_manager)
        
        # Initialize report processor for PDF/image submissions
        self.report_processor = ReportProcessor()
        
        self.repomix_processor = RepomixProcessor(
            max_tokens=settings.max_tokens,
            use_compression=settings.use_compression,
            remove_comments=settings.remove_comments,
            ignore_patterns=self.project_config.get('ignore_patterns', []),
            keep_patterns=self.project_config.get('keep_patterns', []),
            max_file_size=self.project_config.get('max_file_size')
        )
        
        # Initialize semgrep analyzer if enabled
        self.semgrep_analyzer = None
        enable_semgrep = self.project_config.get('enable_semgrep_analysis', False)
        
        if enable_semgrep:
            try:
                semgrep_rules_file = self.project_config.get('semgrep_rules_file', 'config/semgrep_rules.yaml')
                semgrep_timeout = self.project_config.get('semgrep_timeout', 300)
                
                # Convert string path to Path object
                rules_file_path = Path(semgrep_rules_file)
                
                self.semgrep_analyzer = SemgrepAnalyzer(
                    rules_file=rules_file_path,
                    timeout=semgrep_timeout
                )
                self.logger.info("Semgrep analyzer initialized")
            except Exception as e:
                self.logger.warning(f"Failed to initialize Semgrep analyzer: {str(e)}")
                self.logger.warning("Continuing without static analysis")
        
        # Initialize FAISS historical context if enabled
        self.historical_context_provider = None
        faiss_config = settings.get_faiss_config()
        
        if faiss_config['enabled'] and FAISS_AVAILABLE:
            try:
                self.logger.info("Initializing FAISS historical context system")
                
                # Check if FAISS index exists
                faiss_index_path = Path(faiss_config['index_path'])
                if faiss_index_path.exists():
                    # Load existing index
                    faiss_manager = FAISSManager()
                    faiss_manager.load_index(str(faiss_index_path))
                    
                    # Load embedder with scalers
                    embedder = HybridCodeEmbedder(
                        model_name=faiss_config['embedding_model']
                    )
                    
                    scaler_path = faiss_index_path / "scalers.pkl"
                    if scaler_path.exists():
                        embedder.load_scalers(str(scaler_path))
                    
                    # Create context provider
                    self.historical_context_provider = HistoricalContextProvider(
                        faiss_manager, embedder
                    )
                    
                    # Log statistics
                    stats = faiss_manager.get_statistics()
                    self.logger.info(f"FAISS historical context initialized:")
                    self.logger.info(f"  - Index status: {stats.get('status')}")
                    self.logger.info(f"  - Total submissions: {stats.get('total_submissions', 0)}")
                    self.logger.info(f"  - Assignments: {stats.get('assignments', [])}")
                    self.logger.info(f"  - Max examples: {faiss_config['max_examples']}")
                    self.logger.info(f"  - Similarity threshold: {faiss_config['similarity_threshold']}")
                    
                else:
                    self.logger.warning(f"FAISS index not found at {faiss_index_path}")
                    self.logger.warning("Historical context will be disabled")
                    self.logger.info("To build the index, run: python src/faiss/build_index.py")
                    
            except Exception as e:
                self.logger.warning(f"Failed to initialize FAISS historical context: {str(e)}")
                self.logger.warning("Continuing without historical context")
                
        elif faiss_config['enabled'] and not FAISS_AVAILABLE:
            self.logger.warning("Historical context enabled but FAISS not available")
            self.logger.warning("Install with: pip install faiss-cpu")
            
        elif not faiss_config['enabled']:
            self.logger.info("Historical context disabled in configuration")
        
        self.logger.info(f"AutoGrader initialized with {self.llm_provider}")
        self.logger.info(f"Project: {settings.project_assignment}")
        self.logger.info(f"Max parallel LLM runs: {self.project_config.get('max_parallel_llm', 2)}")
        self.logger.info(f"Extra logs directory: {self.extra_logs_dir}")
        self.logger.info(f"Historical context: {'Enabled' if self.historical_context_provider else 'Disabled'}")
        
        # Log project-specific filtering configuration
        ignore_patterns = self.project_config.get('ignore_patterns', [])
        keep_patterns = self.project_config.get('keep_patterns', [])
        max_file_size = self.project_config.get('max_file_size')
        
        if ignore_patterns or keep_patterns or max_file_size:
            self.logger.info("Project-specific file filtering enabled:")
            if ignore_patterns:
                self.logger.info(f"  - Ignore patterns: {ignore_patterns}")
            if keep_patterns:
                self.logger.info(f"  - Keep patterns: {keep_patterns}")
            if max_file_size:
                self.logger.info(f"  - Max file size: {max_file_size} bytes")
        else:
            self.logger.info("No project-specific file filtering configured")
    
    def _initialize_llm_provider(self):
        """Initialize the LLM provider based on settings."""
        try:
            llm_config = self.settings.get_llm_config()
            provider = LLMFactory.create_provider(llm_config)
            self.logger.info(f"LLM provider initialized: {provider}")
            return provider
        except Exception as e:
            self.logger.error(f"Failed to initialize LLM provider: {str(e)}")
            raise
    
    def _find_zip_files(self) -> List[Path]:
        """
        Find all ZIP files in the input directory.
        
        Returns:
            List of paths to ZIP files
        """
        zip_files = list(self.settings.input_folder.glob("*.zip"))
        self.logger.info(f"Found {len(zip_files)} ZIP file(s) to process")
        return zip_files
    
    def _process_single_assignment(self, zip_path: Path) -> Dict[str, Any]:
        """
        Process a single assignment ZIP file with parallel rubric evaluation.
        Supports both code and report submissions with multimodal LLM support.
        
        Args:
            zip_path: Path to the ZIP file
            
        Returns:
            Dictionary containing processing results
            
        Raises:
            Exception: If processing fails
        """
        self.logger.info(f"Processing assignment: {zip_path.name}")
        
        # Get submission type from project configuration
        submission_is = self.project_config.get('submission_is', 'code')
        prompt_has_img_pdf = self.project_config.get('prompt_has_img_pdf', False)
        
        self.logger.info(f"Submission type: {submission_is}")
        self.logger.info(f"Prompt has attachments: {prompt_has_img_pdf}")
        
        # Create temporary directory for this assignment
        with tempfile.TemporaryDirectory() as temp_dir_str:
            temp_dir = Path(temp_dir_str)
            
            try:
                # Step 1: Process submission based on type
                if submission_is == 'report':
                    self.logger.info("Step 1: Processing report submission")
                    processing_result = self.report_processor.process_report_submission(zip_path, temp_dir)
                    content_for_evaluation = f"Report files: {', '.join([f.name for f in processing_result.get('report_files', [])])}"
                else:
                    self.logger.info("Step 1: Processing codebase with repomix")
                    processing_result = self.repomix_processor.process_codebase(zip_path, temp_dir)
                    content_for_evaluation = processing_result['content']
                    
                    # Log processing results for code submissions
                    self.logger.info(f"Repomix processing complete:")
                    self.logger.info(f"  - Token count: {processing_result['token_count']}")
                    self.logger.info(f"  - Compressed: {processing_result['compressed']}")
                    self.logger.info(f"  - Within limit: {processing_result['within_limit']}")
                
                # Step 2: Load prompt components
                self.logger.info("Step 2: Loading prompt components")
                assignment_details = self.prompt_manager.load_assignment_details()
                instructions = self.prompt_manager.load_instruction_content()
                general_rubric = self.prompt_manager.load_general_rubric()
                specific_rubrics = self.prompt_manager.load_specific_rubric()
                
                # Step 3: Check for multimodal support if needed
                attachment_files = []
                if prompt_has_img_pdf or submission_is == 'report':
                    if not self.llm_provider.supports_multimodal():
                        raise Exception(f"LLM provider {self.llm_provider} does not support multimodal content (images/PDFs). Please use Gemini or OpenAI for image/PDF processing.")
                    
                    if prompt_has_img_pdf:
                        # Get attachment files from prompts directory
                        attachment_files.extend(self.prompt_manager.get_attachment_files())
                        self.logger.info(f"Found {len(attachment_files)} prompt attachment files")
                    
                    if submission_is == 'report':
                        # Add report files to attachments
                        attachment_files.extend(processing_result.get('report_files', []))
                        self.logger.info(f"Added {len(processing_result.get('report_files', []))} report files")
                
                # Step 4: Divide rubrics for parallel processing
                max_parallel = self.project_config.get('max_parallel_llm', 2)
                rubric_groups = self.prompt_manager.divide_rubrics_for_parallel_processing(
                    specific_rubrics, max_parallel
                )
                
                self.logger.info(f"Step 4: Divided {len(specific_rubrics)} rubrics into {len(rubric_groups)} groups for parallel processing")
                
                # Step 5: Process rubric groups in parallel
                self.logger.info("Step 5: Processing rubric evaluations in parallel")
                rubric_evaluations = self._process_rubrics_parallel_multimodal(
                    assignment_details, instructions, content_for_evaluation, 
                    general_rubric, rubric_groups, zip_path.name, attachment_files, submission_is
                )
                
                # Step 6: Run semgrep analysis if enabled (only for code submissions)
                semgrep_result = None
                semgrep_raw_output = ""
                semgrep_structured = None
                
                if self.semgrep_analyzer and submission_is == 'code':
                    self.logger.info("Step 6: Running Semgrep static analysis")
                    semgrep_result = self.semgrep_analyzer.analyze_codebase(zip_path, temp_dir)
                    
                    # Save raw semgrep output
                    semgrep_raw_output = self._format_semgrep_raw_output(semgrep_result)
                    
                    if semgrep_result['success']:
                        self.logger.info("Step 6a: Generating static analysis evaluation")
                        semgrep_structured = self._process_semgrep_analysis(
                            semgrep_result, zip_path.name
                        )
                    else:
                        self.logger.warning(f"Semgrep analysis failed: {semgrep_result.get('error', 'Unknown error')}")
                elif submission_is == 'report':
                    self.logger.info("Skipping semgrep analysis for report submission")
                
                # Step 7: Save results using new output manager
                self.logger.info("Step 7: Saving evaluation results in three-folder structure")
                output_files = self.output_manager.save_evaluation_results(
                    zip_path, rubric_evaluations, semgrep_structured, 
                    processing_result, semgrep_result, semgrep_raw_output,
                    assignment_details, instructions, specific_rubrics
                )
                
                return {
                    'filename': zip_path.name,
                    'output_files': output_files,
                    'success': True,
                    'submission_type': submission_is,
                    'project_name': processing_result.get('project_name', zip_path.stem),
                    'rubric_groups_processed': len(rubric_groups),
                    'total_rubrics': len(specific_rubrics),
                    'semgrep_enabled': self.semgrep_analyzer is not None and submission_is == 'code',
                    'semgrep_findings': semgrep_result['findings_count'] if semgrep_result else 0,
                    'attachment_files_count': len(attachment_files),
                    'multimodal_used': len(attachment_files) > 0,
                    **processing_result  # Include all processing result data
                }
                
            except Exception as e:
                self.logger.error(f"Failed to process {zip_path.name}: {str(e)}")
                raise
    
    
    
    def _process_rubrics_parallel_multimodal(self, assignment_details: str, instructions: str,
                                           content: str, general_rubric: str,
                                           rubric_groups: List[List[Dict[str, Any]]], 
                                           assignment_name: str, attachment_files: List[Path],
                                           submission_type: str = "code") -> List[Dict[str, Any]]:
        """
        Process rubric groups in parallel with multimodal support (images/PDFs).
        
        Args:
            assignment_details: Assignment specification content
            instructions: General evaluation instructions
            content: Processed content (codebase or report description)
            general_rubric: General rubric instructions
            rubric_groups: List of rubric groups to process
            assignment_name: Name of the assignment for logging
            attachment_files: List of attachment file paths
            
        Returns:
            List of structured evaluation results for each group
        """
        structured_evaluations = []
        
        # Use ThreadPoolExecutor for parallel processing
        with concurrent.futures.ThreadPoolExecutor(max_workers=len(rubric_groups)) as executor:
            # Submit all tasks
            future_to_group = {}
            for i, rubric_group in enumerate(rubric_groups):
                future = executor.submit(
                    self._evaluate_rubric_group_multimodal,
                    assignment_details, instructions, content,
                    general_rubric, rubric_group, i + 1, assignment_name, attachment_files, submission_type
                )
                future_to_group[future] = (rubric_group, i + 1)
            
            # Collect results
            for future in concurrent.futures.as_completed(future_to_group):
                rubric_group, group_num = future_to_group[future]
                try:
                    structured_result = future.result()
                    structured_evaluations.append(structured_result)
                except Exception as e:
                    self.logger.error(f"Failed to evaluate rubric group {group_num}: {str(e)}")
                    # Create error evaluation
                    criteria_names = [criterion['criterion_name'] for criterion in rubric_group]
                    error_evaluation = {
                        'group_number': group_num,
                        'criteria_names': criteria_names,
                        'success': False,
                        'error': str(e),
                        'evaluations': []
                    }
                    structured_evaluations.append(error_evaluation)
        
        return structured_evaluations
    
    def _evaluate_rubric_group_multimodal(self, assignment_details: str, instructions: str,
                                        content: str, general_rubric: str,
                                        rubric_group: List[Dict[str, Any]], group_num: int,
<<<<<<< HEAD
                                        assignment_name: str, code_files: Dict[str, str]) -> Dict[str, Any]:
=======
                                        assignment_name: str, attachment_files: List[Path],
                                        submission_type: str = "code") -> Dict[str, Any]:
>>>>>>> d4a9c659
        """
        Evaluate a single group of rubric criteria with multimodal support.
        
        Args:
            assignment_details: Assignment specification content
            instructions: General evaluation instructions
            content: Content to evaluate (codebase or report description)
            general_rubric: General rubric instructions
            rubric_group: Group of rubric criteria to evaluate
            group_num: Group number for logging
            assignment_name: Assignment name for file naming
<<<<<<< HEAD
            code_files: Dictionary of code files for historical context
=======
            attachment_files: List of attachment file paths
>>>>>>> d4a9c659
            
        Returns:
            Structured evaluation result for this group
        """
        criteria_names = [criterion['criterion_name'] for criterion in rubric_group]
        self.logger.info(f"Processing rubric group {group_num}: {', '.join(criteria_names)}")
        
        # Generate historical context if available
        historical_context = ""
        if self.historical_context_provider:
            try:
                faiss_config = self.settings.get_faiss_config()
                historical_context = self.historical_context_provider.get_context_for_prompt_manager(
                    code_files=code_files,
                    assignment_id=faiss_config['assignment_id'],
                    include_stats=faiss_config['include_assignment_stats'],
                    include_examples=True,
                    max_examples=faiss_config['max_examples']
                )
                
                if historical_context.strip():
                    self.logger.info(f"Generated historical context for group {group_num} ({len(historical_context)} chars)")
                else:
                    self.logger.info(f"No historical context generated for group {group_num}")
                    
            except Exception as e:
                self.logger.warning(f"Failed to generate historical context for group {group_num}: {str(e)}")
                historical_context = ""
        
        # Create prompt for this group
        prompt = self.prompt_manager.create_rubric_evaluation_prompt(
<<<<<<< HEAD
            assignment_details, instructions, codebase_content,
            general_rubric, rubric_group, historical_context
=======
            assignment_details, instructions, content,
            general_rubric, rubric_group, submission_type
>>>>>>> d4a9c659
        )
        
        # Save prompt to extra_logs
        timestamp = datetime.now().strftime("%Y%m%d_%H%M%S")
        prompt_filename = f"{assignment_name}_group_{group_num}_prompt_{timestamp}.txt"
        prompt_path = self.extra_logs_dir / prompt_filename
        prompt_path.write_text(prompt, encoding='utf-8')
        self.logger.info(f"Saved prompt for group {group_num} to: {prompt_path}")
        
        # Log prompt stats and attachment info
        prompt_tokens = self.llm_provider.count_tokens(prompt)
        self.logger.info(f"Group {group_num} prompt token count: {prompt_tokens}")
        self.logger.info(f"Group {group_num} attachment files: {len(attachment_files)}")
        
        # Check if prompt exceeds model limits
        max_model_tokens = self.llm_provider.get_max_tokens()
        if prompt_tokens > max_model_tokens:
            self.logger.warning(
                f"Group {group_num} prompt ({prompt_tokens} tokens) exceeds model limit "
                f"({max_model_tokens} tokens). Results may be truncated."
            )
        
        # Generate evaluation with or without attachments
        if attachment_files:
            # Use multimodal generation
            attachment_paths = [str(f) for f in attachment_files]
            raw_response = self.llm_provider.generate_response_with_attachments(
                prompt, attachment_paths
            )
            self.logger.info(f"Completed multimodal evaluation for group {group_num} with {len(attachment_files)} attachments")
        else:
            # Use regular text generation
            raw_response = self.llm_provider.generate_response(prompt)
            self.logger.info(f"Completed text evaluation for group {group_num}")
        
        # Save raw response to extra_logs
        response_filename = f"{assignment_name}_group_{group_num}_response_{timestamp}.txt"
        response_path = self.extra_logs_dir / response_filename
        response_path.write_text(raw_response, encoding='utf-8')
        self.logger.info(f"Saved raw response for group {group_num} to: {response_path}")
        
        # Parse structured response
        structured_data = self._parse_llm_response(raw_response, group_num, criteria_names)
        
        return {
            'group_number': group_num,
            'criteria_names': criteria_names,
            'success': structured_data['success'],
            'evaluations': structured_data['evaluations'],
            'raw_response': raw_response,
            'prompt_tokens': prompt_tokens,
<<<<<<< HEAD
            'historical_context_used': bool(historical_context.strip()),
=======
            'attachment_files_count': len(attachment_files),
            'multimodal_used': len(attachment_files) > 0,
>>>>>>> d4a9c659
            'error': structured_data.get('error')
        }
    
    
    
    def _parse_llm_response(self, raw_response: str, group_num: int, 
                           expected_criteria: List[str]) -> Dict[str, Any]:
        """
        Parse LLM response to extract structured evaluation data.
        
        Args:
            raw_response: Raw response from LLM
            group_num: Group number for error reporting
            expected_criteria: List of expected criterion names
            
        Returns:
            Dictionary with parsed evaluations or error information
        """
        try:
            # Try to find JSON in the response
            response_text = raw_response.strip()
            
            # Handle cases where LLM adds extra text before/after JSON
            start_idx = response_text.find('{')
            end_idx = response_text.rfind('}') + 1
            
            if start_idx == -1 or end_idx == 0:
                raise ValueError("No JSON object found in response")
            
            json_text = response_text[start_idx:end_idx]
            parsed_data = json.loads(json_text)
            
            # Validate structure
            if 'evaluations' not in parsed_data:
                raise ValueError("Missing 'evaluations' key in JSON response")
            
            evaluations = parsed_data['evaluations']
            if not isinstance(evaluations, list):
                raise ValueError("'evaluations' must be a list")
            
            # Validate each evaluation
            validated_evaluations = []
            for eval_item in evaluations:
                if not isinstance(eval_item, dict):
                    continue
                    
                required_fields = ['criterion_name', 'max_points', 'score_obtained', 
                                 'feedback_positive', 'feedback_negative', 'score_justification']
                
                if all(field in eval_item for field in required_fields):
                    # Ensure numeric fields are numbers
                    eval_item['max_points'] = float(eval_item['max_points'])
                    eval_item['score_obtained'] = float(eval_item['score_obtained'])
                    
                    # Handle optional issues field
                    if 'issues' not in eval_item:
                        eval_item['issues'] = []
                    elif not isinstance(eval_item['issues'], list):
                        eval_item['issues'] = []
                    
                    validated_evaluations.append(eval_item)
            
            self.logger.info(f"Successfully parsed {len(validated_evaluations)} evaluations for group {group_num}")
            
            return {
                'success': True,
                'evaluations': validated_evaluations
            }
            
        except Exception as e:
            self.logger.error(f"Failed to parse LLM response for group {group_num}: {str(e)}")
            
            # Create fallback evaluations for expected criteria
            fallback_evaluations = []
            for criterion_name in expected_criteria:
                fallback_evaluations.append({
                    'criterion_name': criterion_name,
                    'max_points': 1.0,  # Default, will be corrected later
                    'score_obtained': 0.0,
                    'feedback_positive': 'Unable to parse LLM response',
                    'feedback_negative': f'Error parsing evaluation: {str(e)}',
                    'score_justification': 'Score unavailable due to parsing error',
                    'issues': ['LLM response parsing error']
                })
            
            return {
                'success': False,
                'evaluations': fallback_evaluations,
                'error': str(e)
            }
    
    def _format_semgrep_raw_output(self, semgrep_result: Dict[str, Any]) -> str:
        """
        Format raw semgrep output for saving to file.
        
        Args:
            semgrep_result: Semgrep analysis results
            
        Returns:
            Formatted raw output string
        """
        if not semgrep_result.get('success'):
            return f"Semgrep analysis failed: {semgrep_result.get('error', 'Unknown error')}"
        
        output = f"# Semgrep Analysis Raw Output\n\n"
        output += f"**Analysis Date:** {datetime.now().strftime('%Y-%m-%d %H:%M:%S')}\n"
        output += f"**Total Findings:** {semgrep_result.get('findings_count', 0)}\n"
        output += f"**Analysis Status:** {'Success' if semgrep_result['success'] else 'Failed'}\n\n"
        
        if semgrep_result.get('findings_count', 0) == 0:
            output += "No issues found by static analysis.\n"
            return output
        
        findings = semgrep_result.get('findings', [])
        if findings:
            output += "## Detailed Findings\n\n"
            for i, finding in enumerate(findings, 1):
                rule_id = finding.get('rule_id', 'Unknown rule')
                message = finding.get('message', 'No message')
                file_path = finding.get('file', 'Unknown file')
                line = finding.get('line', 'Unknown line')
                severity = finding.get('severity', 'Unknown')
                
                output += f"### Finding #{i}\n"
                output += f"- **Rule ID:** {rule_id}\n"
                output += f"- **File:** {file_path}\n"
                output += f"- **Line:** {line}\n"
                output += f"- **Severity:** {severity}\n"
                output += f"- **Message:** {message}\n\n"
        
        return output

    

    
    def process_assignments(self) -> List[Dict[str, Any]]:
        """
        Process all ZIP files in the input directory.
        
        Returns:
            List of processing results for each assignment
        """
        self.logger.info("Starting assignment processing")
        
        zip_files = self._find_zip_files()
        if not zip_files:
            self.logger.warning("No ZIP files found in input directory")
            return []
        
        results = []
        for zip_path in zip_files:
            try:
                result = self._process_single_assignment(zip_path)
                results.append(result)
                
                # Clean up processed file if successful
                if result['success']:
                    self._cleanup_processed_file(zip_path)
                    
            except Exception as e:
                self.logger.error(f"Failed to process {zip_path.name}: {str(e)}")
                results.append({
                    'filename': zip_path.name,
                    'success': False,
                    'error': str(e)
                })
        
        self.logger.info(f"Completed processing {len(results)} assignments")
        return results
    
    def _cleanup_processed_file(self, zip_path: Path) -> None:
        """
        Clean up the processed ZIP file by moving it to a processed folder.
        
        Args:
            zip_path: Path to the processed ZIP file
        """
        try:
            processed_folder = self.settings.input_folder / "processed"
            processed_folder.mkdir(exist_ok=True)
            
            new_path = processed_folder / zip_path.name
            shutil.move(str(zip_path), str(new_path))
            self.logger.info(f"Moved processed file to: {new_path}")
            
        except Exception as e:
            self.logger.warning(f"Failed to move processed file {zip_path.name}: {str(e)}")
    
    def get_status(self) -> Dict[str, Any]:
        """
        Get current status of the autograder.
        
        Returns:
            Dictionary containing status information
        """
        zip_files = self._find_zip_files()
        content_status = self.prompt_manager.get_content_files_status()
        
        return {
            'llm_provider': str(self.llm_provider),
            'project_assignment': self.settings.project_assignment,
            'pending_assignments': len(zip_files),
            'assignment_files': [f.name for f in zip_files],
            'content_files_status': content_status,
            'semgrep_enabled': self.semgrep_analyzer is not None,
            'project_config': self.project_config,
            'prompts_directory': str(self.settings.get_prompts_dir()),
            'extra_logs_directory': str(self.extra_logs_dir),
            'historical_context': 'Enabled' if self.historical_context_provider else 'Disabled'
        }
    
    def _process_semgrep_analysis(self, semgrep_result: Dict[str, Any], 
                                assignment_name: str) -> Dict[str, Any]:
        """
        Process semgrep analysis with structured output and detailed logging.
        
        Args:
            semgrep_result: Semgrep analysis results
            assignment_name: Assignment name for file naming
            
        Returns:
            Structured semgrep evaluation result
        """
        try:
            # Create static analysis prompt
            static_prompt = self.prompt_manager.create_static_analysis_prompt(semgrep_result)
            
            # Save prompt to extra_logs
            timestamp = datetime.now().strftime("%Y%m%d_%H%M%S")
            prompt_filename = f"{assignment_name}_semgrep_prompt_{timestamp}.txt"
            prompt_path = self.extra_logs_dir / prompt_filename
            prompt_path.write_text(static_prompt, encoding='utf-8')
            self.logger.info(f"Saved semgrep prompt to: {prompt_path}")
            
            # Generate evaluation
            raw_response = self.llm_provider.generate_response(static_prompt)
            self.logger.info("Completed semgrep analysis evaluation")
            
            # Save raw response to extra_logs
            response_filename = f"{assignment_name}_semgrep_response_{timestamp}.txt"
            response_path = self.extra_logs_dir / response_filename
            response_path.write_text(raw_response, encoding='utf-8')
            self.logger.info(f"Saved semgrep raw response to: {response_path}")
            
            # Parse structured response
            structured_data = self._parse_llm_response(raw_response, "semgrep", ["Static Code Analysis"])
            
            return {
                'success': structured_data['success'],
                'evaluations': structured_data['evaluations'],
                'raw_response': raw_response,
                'error': structured_data.get('error')
            }
            
        except Exception as e:
            self.logger.error(f"Failed to process semgrep analysis: {str(e)}")
            return {
                'success': False,
                'evaluations': [{
                    'criterion_name': 'Static Code Analysis',
                    'max_points': 10.0,
                    'score_obtained': 0.0,
                    'feedback_positive': 'Unable to process static analysis',
                    'feedback_negative': f'Error processing semgrep analysis: {str(e)}',
                    'score_justification': 'Score unavailable due to processing error'
                }],
                'error': str(e)
            } <|MERGE_RESOLUTION|>--- conflicted
+++ resolved
@@ -24,17 +24,6 @@
 from ..repomix.processor import RepomixProcessor
 from ..semgrep.analyzer import SemgrepAnalyzer
 from ..utils.logger import get_logger
-from .output_manager import OutputManager
-from .report_processor import ReportProcessor
-
-# FAISS Historical Context imports
-try:
-    from ..faiss.faiss_manager import FAISSManager
-    from ..faiss.embedder import HybridCodeEmbedder
-    from ..faiss.historical_context import HistoricalContextProvider
-    FAISS_AVAILABLE = True
-except ImportError:
-    FAISS_AVAILABLE = False
 
 
 class AutoGrader:
@@ -390,12 +379,8 @@
     def _evaluate_rubric_group_multimodal(self, assignment_details: str, instructions: str,
                                         content: str, general_rubric: str,
                                         rubric_group: List[Dict[str, Any]], group_num: int,
-<<<<<<< HEAD
-                                        assignment_name: str, code_files: Dict[str, str]) -> Dict[str, Any]:
-=======
                                         assignment_name: str, attachment_files: List[Path],
                                         submission_type: str = "code") -> Dict[str, Any]:
->>>>>>> d4a9c659
         """
         Evaluate a single group of rubric criteria with multimodal support.
         
@@ -407,11 +392,7 @@
             rubric_group: Group of rubric criteria to evaluate
             group_num: Group number for logging
             assignment_name: Assignment name for file naming
-<<<<<<< HEAD
-            code_files: Dictionary of code files for historical context
-=======
             attachment_files: List of attachment file paths
->>>>>>> d4a9c659
             
         Returns:
             Structured evaluation result for this group
@@ -419,37 +400,10 @@
         criteria_names = [criterion['criterion_name'] for criterion in rubric_group]
         self.logger.info(f"Processing rubric group {group_num}: {', '.join(criteria_names)}")
         
-        # Generate historical context if available
-        historical_context = ""
-        if self.historical_context_provider:
-            try:
-                faiss_config = self.settings.get_faiss_config()
-                historical_context = self.historical_context_provider.get_context_for_prompt_manager(
-                    code_files=code_files,
-                    assignment_id=faiss_config['assignment_id'],
-                    include_stats=faiss_config['include_assignment_stats'],
-                    include_examples=True,
-                    max_examples=faiss_config['max_examples']
-                )
-                
-                if historical_context.strip():
-                    self.logger.info(f"Generated historical context for group {group_num} ({len(historical_context)} chars)")
-                else:
-                    self.logger.info(f"No historical context generated for group {group_num}")
-                    
-            except Exception as e:
-                self.logger.warning(f"Failed to generate historical context for group {group_num}: {str(e)}")
-                historical_context = ""
-        
         # Create prompt for this group
         prompt = self.prompt_manager.create_rubric_evaluation_prompt(
-<<<<<<< HEAD
-            assignment_details, instructions, codebase_content,
-            general_rubric, rubric_group, historical_context
-=======
             assignment_details, instructions, content,
             general_rubric, rubric_group, submission_type
->>>>>>> d4a9c659
         )
         
         # Save prompt to extra_logs
@@ -501,12 +455,8 @@
             'evaluations': structured_data['evaluations'],
             'raw_response': raw_response,
             'prompt_tokens': prompt_tokens,
-<<<<<<< HEAD
-            'historical_context_used': bool(historical_context.strip()),
-=======
             'attachment_files_count': len(attachment_files),
             'multimodal_used': len(attachment_files) > 0,
->>>>>>> d4a9c659
             'error': structured_data.get('error')
         }
     
