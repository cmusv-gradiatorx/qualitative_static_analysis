--- conflicted
+++ resolved
@@ -213,11 +213,7 @@
     def create_rubric_evaluation_prompt(self, assignment_details: str, instructions: str,
                                       codebase_content: str, general_rubric: str,
                                       rubric_group: List[Dict[str, Any]], 
-<<<<<<< HEAD
-                                      historical_context: str = "") -> str:
-=======
                                       submission_type: str = "code") -> str:
->>>>>>> d4a9c659
         """
         Create a prompt for evaluating a specific group of rubric criteria.
         
@@ -256,18 +252,7 @@
 **EVALUATION INSTRUCTIONS:**
 {instructions}
 
-<<<<<<< HEAD
-{historical_context}"""
-        
-        # Only add historical context separator if context was provided
-        if historical_context.strip():
-            prompt += "\n"
-        
-        prompt += f"""
-**CODEBASE TO EVALUATE:**
-=======
 **CONTENT TO EVALUATE:**
->>>>>>> d4a9c659
 {codebase_content}
 
 **GENERAL RUBRIC INSTRUCTIONS:**
